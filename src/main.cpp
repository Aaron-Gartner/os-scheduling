#include <iostream>
#include <string>
#include <list>
#include <vector>
#include <chrono>
#include <thread>
#include <mutex>
#include <condition_variable>
#include <unistd.h>
#include "configreader.h"
#include "process.h"

//comment
<<<<<<< HEAD
=======
int testpush;
>>>>>>> 1fb38461

// Shared data for all cores
typedef struct SchedulerData {
    std::mutex mutex;
    std::condition_variable condition;
    ScheduleAlgorithm algorithm;
    uint32_t context_switch;
    uint32_t time_slice;
    std::list<Process*> ready_queue;
    bool all_terminated;
} SchedulerData;

void coreRunProcesses(uint8_t core_id, SchedulerData *data);
int printProcessOutput(std::vector<Process*>& processes, std::mutex& mutex);
void clearOutput(int num_lines);
uint64_t currentTime();
std::string processStateToString(Process::State state);

int main(int argc, char **argv)
{
    // Ensure user entered a command line parameter for configuration file name
    if (argc < 2)
    {
        std::cerr << "Error: must specify configuration file" << std::endl;
        exit(EXIT_FAILURE);
    }

    // Declare variables used throughout main
    int i;
    SchedulerData *shared_data;
    std::vector<Process*> processes;

    // Read configuration file for scheduling simulation
    SchedulerConfig *config = readConfigFile(argv[1]);

    // Store configuration parameters in shared data object
    uint8_t num_cores = config->cores;
    shared_data = new SchedulerData();
    shared_data->algorithm = config->algorithm;
    shared_data->context_switch = config->context_switch;
    shared_data->time_slice = config->time_slice;
    shared_data->all_terminated = false;

    // Create processes
    uint64_t start = currentTime();
    for (i = 0; i < config->num_processes; i++)
    {
        Process *p = new Process(config->processes[i], start);
        processes.push_back(p);
        // If process should be launched immediately, add to ready queue
        if (p->getState() == Process::State::Ready)
        {
            shared_data->ready_queue.push_back(p);
        }
    }

    // Free configuration data from memory
    deleteConfig(config);

    // Launch 1 scheduling thread per cpu core
    std::thread *schedule_threads = new std::thread[num_cores];
    for (i = 0; i < num_cores; i++)
    {
        schedule_threads[i] = std::thread(coreRunProcesses, i, shared_data);
    }

    // Main thread work goes here
    int num_lines = 0;
    while (!(shared_data->all_terminated))
    {
        // Clear output from previous iteration
        clearOutput(num_lines);

        // Do the following:
        //   - Get current time
        //   - *Check if any processes need to move from NotStarted to Ready (based on elapsed time), and if so put that process in the ready queue
        //   - *Check if any processes have finished their I/O burst, and if so put that process back in the ready queue
        //   - *Check if any running process need to be interrupted (RR time slice expires or newly ready process has higher priority)
        //   - *Sort the ready queue (if needed - based on scheduling algorithm)
        //   - Determine if all processes are in the terminated state
        //   - * = accesses shared data (ready queue), so be sure to use proper synchronization

        // output process status table
        num_lines = printProcessOutput(processes, shared_data->mutex);

        // sleep 50 ms
        usleep(50000);
    }


    // wait for threads to finish
    for (i = 0; i < num_cores; i++)
    {
        schedule_threads[i].join();
    }

    // print final statistics
    //  - CPU utilization
    //  - Throughput
    //     - Average for first 50% of processes finished
    //     - Average for second 50% of processes finished
    //     - Overall average
    //  - Average turnaround time
    //  - Average waiting time


    // Clean up before quitting program
    processes.clear();

    return 0;
}

void coreRunProcesses(uint8_t core_id, SchedulerData *shared_data)
{
    // Work to be done by each core idependent of the other cores
    // Repeat until all processes in terminated state:
    //   - *Get process at front of ready queue
    //   - Simulate the processes running until one of the following:
    //     - CPU burst time has elapsed
    //     - Interrupted (RR time slice has elapsed or process preempted by higher priority process)
    //  - Place the process back in the appropriate queue
    //     - I/O queue if CPU burst finished (and process not finished) -- no actual queue, simply set state to IO
    //     - Terminated if CPU burst finished and no more bursts remain -- no actual queue, simply set state to Terminated
    //     - *Ready queue if interrupted (be sure to modify the CPU burst time to now reflect the remaining time)
    //  - Wait context switching time
    //  - * = accesses shared data (ready queue), so be sure to use proper synchronization
}

int printProcessOutput(std::vector<Process*>& processes, std::mutex& mutex)
{
    int i;
    int num_lines = 2;
    std::lock_guard<std::mutex> lock(mutex);
    printf("|   PID | Priority |      State | Core | Turn Time | Wait Time | CPU Time | Remain Time |\n");
    printf("+-------+----------+------------+------+-----------+-----------+----------+-------------+\n");
    for (i = 0; i < processes.size(); i++)
    {
        if (processes[i]->getState() != Process::State::NotStarted)
        {
            uint16_t pid = processes[i]->getPid();
            uint8_t priority = processes[i]->getPriority();
            std::string process_state = processStateToString(processes[i]->getState());
            int8_t core = processes[i]->getCpuCore();
            std::string cpu_core = (core >= 0) ? std::to_string(core) : "--";
            double turn_time = processes[i]->getTurnaroundTime();
            double wait_time = processes[i]->getWaitTime();
            double cpu_time = processes[i]->getCpuTime();
            double remain_time = processes[i]->getRemainingTime();
            printf("| %5u | %8u | %10s | %4s | %9.1lf | %9.1lf | %8.1lf | %11.1lf |\n", 
                   pid, priority, process_state.c_str(), cpu_core.c_str(), turn_time, 
                   wait_time, cpu_time, remain_time);
            num_lines++;
        }
    }
    return num_lines;
}

void clearOutput(int num_lines)
{
    int i;
    for (i = 0; i < num_lines; i++)
    {
        fputs("\033[A\033[2K", stdout);
    }
    rewind(stdout);
    fflush(stdout);
}

uint64_t currentTime()
{
    uint64_t ms = std::chrono::duration_cast<std::chrono::milliseconds>(
                  std::chrono::system_clock::now().time_since_epoch()).count();
    return ms;
}

std::string processStateToString(Process::State state)
{
    std::string str;
    switch (state)
    {
        case Process::State::NotStarted:
            str = "not started";
            break;
        case Process::State::Ready:
            str = "ready";
            break;
        case Process::State::Running:
            str = "running";
            break;
        case Process::State::IO:
            str = "i/o";
            break;
        case Process::State::Terminated:
            str = "terminated";
            break;
        default:
            str = "unknown";
            break;
    }
    return str;
}<|MERGE_RESOLUTION|>--- conflicted
+++ resolved
@@ -11,10 +11,7 @@
 #include "process.h"
 
 //comment
-<<<<<<< HEAD
-=======
 int testpush;
->>>>>>> 1fb38461
 
 // Shared data for all cores
 typedef struct SchedulerData {
